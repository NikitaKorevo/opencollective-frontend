{
  "name": "opencollective-frontend",
  "version": "2.2.0",
  "repository": {
    "type": "git",
    "url": "https://github.com/opencollective/opencollective-frontend.git"
  },
  "private": true,
  "engines": {
    "node": "^10.10.0",
    "npm": "^6.4.1"
  },
  "dependencies": {
    "@material-ui/core": "3.5.1",
    "@zeit/next-css": "1.0.1",
    "accepts": "1.3.5",
<<<<<<< HEAD
    "apollo-cache-inmemory": "1.3.10",
    "apollo-client": "2.4.5",
=======
    "apollo-cache-inmemory": "1.3.9",
    "apollo-client": "2.4.6",
>>>>>>> 783ff42b
    "apollo-link": "1.2.3",
    "apollo-link-error": "1.1.1",
    "apollo-link-http": "1.5.5",
    "bluebird": "3.5.3",
    "bootstrap": "3.3.7",
    "classnames": "2.2.6",
    "clean-tag": "2.0.2",
    "cloudflare-ip": "0.0.7",
    "cross-fetch": "2.2.3",
    "dotenv": "6.1.0",
    "draft-js": "0.10.5",
    "express": "4.16.4",
    "express-session": "1.15.6",
    "express-winston": "3.0.1",
    "fetch-jsonp": "1.1.3",
    "file-saver": "1.3.8",
    "glob": "7.1.3",
    "graphql": "14.0.2",
    "graphql-request": "1.8.2",
    "graphql-tag": "2.10.0",
    "grid-styled": "5.0.2",
    "html-pdf": "2.2.0",
    "intl": "1.2.5",
    "jsonwebtoken": "8.4.0",
    "load-script": "1.0.0",
    "lodash": "4.17.11",
    "lru-cache": "4.1.3",
    "markdown-loader": "4.0.0",
    "moment": "2.22.2",
    "moment-timezone": "0.5.23",
    "newrelic": "4.11.0",
    "next": "7.0.2",
    "next-routes": "1.4.2",
    "node-fetch": "2.3.0",
    "nprogress": "0.2.0",
    "nuka-carousel": "4.4.3",
    "payment": "2.3.0",
    "prop-types": "15.6.2",
    "qrcode.react": "0.8.0",
    "rc-table": "6.4.0",
    "react": "16.6.3",
    "react-add-to-calendar": "0.1.5",
    "react-apollo": "2.2.4",
    "react-bootstrap": "0.32.4",
    "react-datetime": "2.16.2",
    "react-dom": "16.6.3",
    "react-dropzone": "5.1.1",
    "react-geosuggest": "2.9.0",
    "react-gmaps": "1.9.0",
    "react-intl": "2.7.2",
    "react-markdown": "4.0.3",
    "react-mde": "6.0.0-alpha.1",
    "react-quill": "1.3.2",
    "react-scrollchor": "6.0.0",
    "react-stickynode": "2.1.0",
    "react-tag-input": "5.2.3",
    "react-tooltip": "3.9.0",
    "recompose": "0.30.0",
    "rehype-react": "3.0.3",
    "rehype-sanitize": "2.0.2",
    "remark-parse": "6.0.3",
    "remark-rehype": "3.0.1",
    "request": "2.88.0",
    "sanitize-html": "1.19.1",
    "showdown": "1.9.0",
    "slugify": "1.3.3",
    "styled-components": "3.4.10",
    "styled-icons": "3.7.0",
    "styled-jsx": "3.1.0",
    "styled-system": "3.1.11",
    "unified": "7.0.2",
    "uuid": "3.3.2",
    "webpack": "4.20.2",
    "winston": "3.1.0"
  },
  "scripts": {
    "start": "node build/server",
    "dev": "babel-node src/server",
    "build": "npm run build:clean && npm run build:updates && npm run build:server && npm run build:next",
    "build:clean": "rm -rf build",
    "build:updates": "npm --prefix node_modules/cloudflare-ip run update-list",
    "build:server": "babel --copy-files ./src --out-dir ./build --ignore src/templates/widget.js,src/**/__tests__/*,src/.next/*",
    "build:next": "next build build",
    "test": "npm run test:src && npm run test:e2e",
    "test:src": "TZ=UTC jest src/*",
    "test:server": "TZ=UTC jest test/server/*",
    "test:e2e": "TZ=UTC ./scripts/run_e2e_tests.sh",
    "test:update": "npm run test:src -- --updateSnapshot",
    "build:langs": "rm -rf build/messages && babel src/**/*.js > /dev/null && babel src/apps/**/*.js > /dev/null && babel-node scripts/translate.js",
    "deploy:production": "./scripts/pre-deploy.sh production && git push production master",
    "deploy:staging": "./scripts/pre-deploy.sh staging && git push -f staging master && heroku ps:scale web=1 -a opencollective-staging-api && heroku ps:scale web=1 -a oc-staging-frontend && heroku ps:scale web=1 -a opencollective-staging-website",
    "stop:staging": "heroku ps:scale web=0 -a oc-staging-frontend && heroku ps:scale web=0 -a opencollective-staging-website && heroku ps:scale web=0 -a opencollective-staging-api",
    "git:clean": "./scripts/git_clean.sh",
    "postinstall": "if test \"$NODE_ENV\" = \"\" || test \"$NODE_ENV\" = \"development\" ; then echo \"Skipping postinstall build because NODE_ENV is '${NODE_ENV}'\" ; else npm run build ; fi",
    "lint": "eslint \"cypress/**/*.js\" \"src/**/*.js\" \"test/**/*.js\"",
    "lint:fix": "npm run lint -- --fix",
    "lint:quiet": "npm run lint -- --quiet",
    "pretest": "npm run lint:quiet",
    "commit": "git-cz",
    "semantic-release": "semantic-release",
    "cypress": "TZ=UTC cypress run",
    "prettier": "prettier \"cypress/**/*.js\" \"src/**/*.js\" \"test/**/*.js\" --write",
    "optimize-png": "npm install --no-save imagemin imagemin-optipng && babel-node ./scripts/optimize-png"
  },
  "devDependencies": {
    "@babel/cli": "7.0.0",
    "@babel/core": "7.0.0",
    "@babel/node": "7.0.0",
    "@babel/plugin-proposal-function-bind": "7.0.0",
    "@babel/runtime": "7.0.0",
    "babel-eslint": "^10.0.1",
    "babel-plugin-lodash": "^3.3.4",
    "babel-plugin-react-intl": "^3.0.1",
    "babel-plugin-styled-components": "^1.8.0",
    "commitizen": "^3.0.4",
    "cypress": "3.1.1",
    "cz-conventional-changelog": "^2.1.0",
    "enzyme": "^3.7.0",
    "enzyme-adapter-react-16": "^1.7.0",
    "eslint": "^5.9.0",
    "eslint-config-opencollective": "^1.5.0",
    "eslint-plugin-babel": "^5.3.0",
    "eslint-plugin-cypress": "^2.1.2",
    "eslint-plugin-graphql": "^3.0.1",
    "eslint-plugin-import": "^2.14.0",
    "eslint-plugin-node": "^8.0.0",
    "eslint-plugin-react": "^7.11.1",
    "file-loader": "^2.0.0",
    "html-loader": "^0.5.5",
    "jest": "^23.6.0",
    "jest-styled-components": "^6.3.1",
    "jsdom": "^13.0.0",
    "mkdirp": "^0.5.1",
    "prettier": "^1.15.2",
    "raf": "^3.4.1",
    "raw-loader": "^0.5.1",
    "react-test-renderer": "^16.6.3",
    "regenerator-runtime": "^0.12.1",
    "sinon": "^7.1.1",
    "url-loader": "^1.1.2",
    "webpack-bundle-analyzer": "^3.0.3"
  },
  "jest": {
    "moduleNameMapper": {
      "\\.(jpg|jpeg|png|gif|eot|otf|webp|svg|ttf|woff|woff2|mp4|webm|wav|mp3|m4a|aac|oga)$": "<rootDir>/test/mocks/fileMock.js",
      "\\.(css|less)$": "<rootDir>/test/mocks/styleMock.js"
    },
    "setupFiles": [
      "<rootDir>/test/setup.js"
    ]
  },
  "config": {
    "commitizen": {
      "path": "./node_modules/cz-conventional-changelog"
    }
  },
  "greenkeeper": {
    "ignore": [
      "@babel/cli",
      "@babel/core",
      "@babel/node",
      "@babel/plugin-proposal-function-bind",
      "@babel/runtime",
      "react-mde",
      "styled-jsx",
      "webpack"
    ]
  },
  "cacheDirectories": [
    ".cache",
    "node_modules"
  ]
}<|MERGE_RESOLUTION|>--- conflicted
+++ resolved
@@ -14,13 +14,8 @@
     "@material-ui/core": "3.5.1",
     "@zeit/next-css": "1.0.1",
     "accepts": "1.3.5",
-<<<<<<< HEAD
     "apollo-cache-inmemory": "1.3.10",
-    "apollo-client": "2.4.5",
-=======
-    "apollo-cache-inmemory": "1.3.9",
     "apollo-client": "2.4.6",
->>>>>>> 783ff42b
     "apollo-link": "1.2.3",
     "apollo-link-error": "1.1.1",
     "apollo-link-http": "1.5.5",
