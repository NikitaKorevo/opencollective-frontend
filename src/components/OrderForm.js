--- conflicted
+++ resolved
@@ -15,13 +15,8 @@
 import MatchingFundWithData from './MatchingFundWithData';
 import ActionButton from './Button';
 import SectionTitle from './SectionTitle';
-<<<<<<< HEAD
 import CreateOrganizationForm from './CreateOrganizationForm';
-import { Button, Row, Col, Form } from 'react-bootstrap';
-=======
 import withIntl from '../lib/withIntl';
-
->>>>>>> 6abf280a
 import { defineMessages, FormattedMessage, FormattedDate, FormattedTime } from 'react-intl';
 import { capitalize, formatCurrency, isValidEmail, getEnvVar } from '../lib/utils';
 import { getStripeToken } from '../lib/stripe';
