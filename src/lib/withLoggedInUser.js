import React from 'react'
import PropTypes from 'prop-types';
import moment from 'moment';
import jwt from 'jsonwebtoken';

import * as api from '../lib/api';
import storage from '../lib/storage';
import LoggedInUser from '../classes/LoggedInUser';
import { getLoggedInUserQuery } from '../graphql/queries';

const maybeRefreshAccessToken = async (currentToken) => {
<<<<<<< HEAD
  try {
    const { exp } = JSON.parse(currentToken.split('.')[1]);
    const shouldUpdate = moment(exp * 1000).subtract(1, 'month').isBefore(new Date);
    if (shouldUpdate) {
      const { token } = await api.refreshToken(currentToken);
      window.localStorage.setItem('accessToken', token);
    }
  } catch (e) {
    console.log(">>> invalid token", currentToken);
=======
  const { exp } = jwt.decode(currentToken);
  const shouldUpdate = moment(exp * 1000).subtract(1, 'month').isBefore(new Date);
  if (shouldUpdate) {
    const { token } = await api.refreshToken(currentToken);
    window.localStorage.setItem('accessToken', token);
>>>>>>> 6edb03af
  }
};

export default WrappedComponent => {

  return class withLoggedInUser extends React.Component {

    static propTypes = {
      client: PropTypes.object
    }

    static getInitialProps (props) {
      return WrappedComponent.getInitialProps(props);
    }

    getLoggedInUserFromServer = () =>
      this.props.client.query({ query: getLoggedInUserQuery }).then(result => {
        if (result.data && result.data.LoggedInUser) {
          storage.set("LoggedInUser", result.data.LoggedInUser, 1000 * 60 * 60);
          return new LoggedInUser(result.data.LoggedInUser);
        } else {
          storage.set("LoggedInUser", null);
          return null;
        }
      })

    getLoggedInUser = async () => {
      // only Client Side for now
      if (!process.browser || !window) {
        return null;
      }

      // If no localStorage token, reset LoggedInUser
      const token = window.localStorage.getItem('accessToken');
      if (!token) {
        storage.set("LoggedInUser", null);
        return null;
      }

      // refresh Access Token in the background if needed
      maybeRefreshAccessToken(token);

      // From cache
      const cache = storage.get("LoggedInUser");
      if (cache) {
        // This is asynchronous and will take care of updating the cache
        this.getLoggedInUserFromServer();
        // Return from cache immediately
        return new LoggedInUser(cache);
      }

      // Synchronously
      return await this.getLoggedInUserFromServer();
    }

    render() {
      return (
        <WrappedComponent
          getLoggedInUser={this.getLoggedInUser}
          {...this.props}
          />
      );
    }

  }

}<|MERGE_RESOLUTION|>--- conflicted
+++ resolved
@@ -9,23 +9,11 @@
 import { getLoggedInUserQuery } from '../graphql/queries';
 
 const maybeRefreshAccessToken = async (currentToken) => {
-<<<<<<< HEAD
-  try {
-    const { exp } = JSON.parse(currentToken.split('.')[1]);
-    const shouldUpdate = moment(exp * 1000).subtract(1, 'month').isBefore(new Date);
-    if (shouldUpdate) {
-      const { token } = await api.refreshToken(currentToken);
-      window.localStorage.setItem('accessToken', token);
-    }
-  } catch (e) {
-    console.log(">>> invalid token", currentToken);
-=======
   const { exp } = jwt.decode(currentToken);
   const shouldUpdate = moment(exp * 1000).subtract(1, 'month').isBefore(new Date);
   if (shouldUpdate) {
     const { token } = await api.refreshToken(currentToken);
     window.localStorage.setItem('accessToken', token);
->>>>>>> 6edb03af
   }
 };
 
